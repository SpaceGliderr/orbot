## Editors

.idea/
.vscode/

## Docker

postgres/

## Python - from https://github.com/github/gitignore

test.py

# Byte-compiled / optimized / DLL files
__pycache__/
*.py[cod]
*$py.class

# C extensions
*.so

# Rclone
rclone/

# Distribution / packaging
.Python
build/
develop-eggs/
dist/
downloads/
eggs/
.eggs/
lib/
lib64/
parts/
sdist/
var/
wheels/
pip-wheel-metadata/
share/python-wheels/
*.egg-info/
.installed.cfg
*.egg
MANIFEST

# PyInstaller
#  Usually these files are written by a python script from a template
#  before PyInstaller builds the exe, so as to inject date/other infos into it.
*.manifest
*.spec

# Installer logs
pip-log.txt
pip-delete-this-directory.txt

# Unit test / coverage reports
htmlcov/
.tox/
.nox/
.coverage
.coverage.*
.cache
nosetests.xml
coverage.xml
*.cover
.hypothesis/
.pytest_cache/

# Translations
*.mo
*.pot

# Django stuff:
*.log
local_settings.py
db.sqlite3

# Flask stuff:
instance/
.webassets-cache

# Scrapy stuff:
.scrapy

# Sphinx documentation
docs/_build/

# PyBuilder
target/

# Jupyter Notebook
.ipynb_checkpoints

# IPython
profile_default/
ipython_config.py

# pyenv
.python-version

# pipenv
#   According to pypa/pipenv#598, it is recommended to include Pipfile.lock in version control.
#   However, in case of collaboration, if having platform-specific dependencies or dependencies
#   having no cross-platform support, pipenv may install dependencies that don’t work, or not
#   install all needed dependencies.
#Pipfile.lock

# celery beat schedule file
celerybeat-schedule

# SageMath parsed files
*.sage.py

# Environments
.env
!example.env
.venv
env/
venv/
ENV/
env.bak/
venv.bak/

# Spyder project settings
.spyderproject
.spyproject

# Rope project settings
.ropeproject

# mkdocs documentation
/site

# mypy
.mypy_cache/
.dmypy.json
dmypy.json

# Pyre type checker
.pyre/

# Node modules
node_modules/
<<<<<<< HEAD
# TODO: Remove this when done testing
loonatheworld/
testing.py
=======
.DS_Store
>>>>>>> 19bc9b5b
<|MERGE_RESOLUTION|>--- conflicted
+++ resolved
@@ -141,10 +141,7 @@
 
 # Node modules
 node_modules/
-<<<<<<< HEAD
+.DS_Store
 # TODO: Remove this when done testing
 loonatheworld/
-testing.py
-=======
-.DS_Store
->>>>>>> 19bc9b5b
+testing.py