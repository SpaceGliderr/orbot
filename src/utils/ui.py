--- conflicted
+++ resolved
@@ -31,24 +31,15 @@
         if self.defer:
             await interaction.response.defer()
 
-<<<<<<< HEAD
-        self.view.values = self.values
-        self.view.dict_values[self.custom_id] = self.values
-=======
         self.view.ret_val = self.values
 
         if self.user_declared_id is not None:
             self.view.ret_dict[self.user_declared_id] = self.values
 
->>>>>>> 19bc9b5b
         self.view.interaction = interaction
 
         if self.stop_view:
             self.view.stop()
-<<<<<<< HEAD
-        # print("AFTER DEFER ", self.values)
-=======
->>>>>>> 19bc9b5b
 
 
 class Button(discord.ui.Button):
