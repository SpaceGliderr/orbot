--- conflicted
+++ resolved
@@ -1,9 +1,5 @@
 import re
-<<<<<<< HEAD
-from typing import Any, List, Literal, Optional, Tuple, Union
-=======
 from typing import Any, List, Literal, Optional, Tuple
->>>>>>> a1cb2cf7
 
 import discord
 from ruamel.yaml import YAML
@@ -291,7 +287,6 @@
             yaml.dump(data, content_poster_file)
 
 
-<<<<<<< HEAD
 class GoogleCloudConfig:
     """The GoogleCloudConfig class helps load the `google_cloud.yaml` file and provides other util methods to manipulate the extracted data."""
 
@@ -451,15 +446,12 @@
         data["form_channel_id"] = None if action == "delete" else channel.id if channel else self.form_channel_id
         self.dump(data)
 
-    def get_data(self):
-        """Get a copied version of the extracted data."""
-        return self._data.copy()
-
     def dump(self, data):
         """Dump data into the `google_cloud.yaml` file."""
         with open("src/data/google_cloud.yaml", "w") as google_cloud_file:
             yaml.dump(data, google_cloud_file)
-=======
+
+
 class ThreadEventsConfig:
     """The ThreadEventsConfig class helps load the `thread_events.yaml` file and provides other util methods to manipulate the extracted data."""
 
@@ -513,5 +505,4 @@
     def dump(self, data):
         """Dump data into the `thread_events.yaml` file."""
         with open("src/data/thread_events.yaml", "w") as forum_events_file:
-            yaml.dump(data, forum_events_file)
->>>>>>> a1cb2cf7
+            yaml.dump(data, forum_events_file)